[tool.poetry]
name = "layer"
version = "0.10.0"
description = "Layer AI SDK"
authors = ["Layer <info@layer.ai>"]
readme = "README.md"
license = "Apache-2.0"
homepage = "https://layer.ai"
repository = "https://github.com/layerai/sdk"
documentation = "https://docs.app.layer.ai/"
keywords = [
    "MLOps",
    "ML Experiment Tracking",
    "ML Model Registry",
    "ML Model Store",
    "ML Metadata Store",
]
classifiers = [
    # As from http://pypi.python.org/pypi?%3Aaction=list_classifiers
    "Development Status :: 4 - Beta",
    "Environment :: Console",
    "Intended Audience :: Developers",
    "Intended Audience :: Science/Research",
    "License :: OSI Approved :: Apache Software License",
    "Natural Language :: English",
    "Operating System :: MacOS",
    "Operating System :: Microsoft :: Windows",
    "Operating System :: POSIX",
    "Operating System :: Unix",
    "Programming Language :: Python :: 3",
    "Programming Language :: Python :: 3.7",
    "Programming Language :: Python :: 3.8",
    "Programming Language :: Python :: 3.9",
    "Programming Language :: Python :: 3.10",
    "Programming Language :: Python :: 3.11",
    "Topic :: Software Development :: Libraries :: Python Modules",
    "Programming Language :: Python :: Implementation :: CPython",
    "Topic :: Scientific/Engineering :: Artificial Intelligence",
    "Topic :: Software Development :: Libraries :: Python Modules",
    "Topic :: System :: Logging",
    "Topic :: System :: Monitoring",
]
packages = [
    { include = "layer" },
    { include = "pyproject.toml"}
]

[tool.poetry.urls]
"Bug Tracker" = "https://github.com/layerai/sdk/issues"


[tool.poetry.dependencies]
python = ">=3.7.1,<3.11"
Jinja2  = ">=2.11.3"
aiohttp  = ">=3.7.3,<3.8.0"
boto3  = ">=1.16.24"
cloudpickle  = ">=2.0.0"
cryptography  = ">=3.4.7"
humanize  = ">=3.11.0"
idna = "<3"
mlflow-skinny = ">=1.25.0"
scipy = "*"  # needed for mlflow.sklearn
networkx  = ">=2.5"
pandas = "1.3.5"
pickle5 = { version = "~0.0.11", python = "<3.8" }
polling  = ">=0.3.1"
protobuf  = ">=3.12.0"
pyarrow = "7.0.0"
pyjwt  = "^2.0.0"
rich = ">=11"
transformers = "*"
validate-email = "1.3"
yarl  = ">=1.6.3"
wrapt  = ">=1.13.3"
layer-api = "0.9.368123"
numpy = { version = "<1.22", python = "~3.7" } # 1.22 doesn't support python 3.7, this is a transitive dependency comming from various other packages
<<<<<<< HEAD
requests = ">=2.23.0"
=======
nvsmi = "^0.4.2"
psutil = "^5.9.1"
>>>>>>> 838c74c3

[tool.poetry.dev-dependencies]
black = "22.3.0"
boto3-stubs = ">=1.23.4"
mypy = "0.950"
isort = "^5.10.1"
bandit = "^1.7.4"
pytest-cov = "^3.0.0"
flake8 = "^4.0.1"
ipdb = "^0.13.9"
pytest = "^7.1.2"
pytest-dotenv = "^0.5.2"
flake8-no-implicit-concat = "^0.3.3"
data-science-types = "0.2.23"
tensorflow = { version = "^2.8.0", markers = "platform_machine != 'arm64'" }
tensorflow-macos = { version = "^2.8.0", markers = "platform_machine == 'arm64'" }
catboost = "1.0.5"
keras = "2.8.0"
lightgbm = "3.3.2"
xgboost = "1.5.1"
scikit-learn = "1.0.2"
torch = "1.11.0"
grpc-stubs = "1.24.10"
types-protobuf = "3.19.4"
types-setuptools = "57.4.0"
types-jwt = "0.1.3"
ddtrace = "0.60.0"
pandas-stubs = ">=1.2.0.58"
pytest-asyncio = "0.18.3"
pytest-timeout = "2.1.0"
matplotlib = "3.5.1"
yolov5 = "^6.1.2"
types-toml = "^0.10.7"
types-Pillow = "^9.0.15"
pytest-xdist = "^2.5.0"
pylint = "^2.13.9"

[build-system]
requires = ["poetry-core>=1.0.0"]
build-backend = "poetry.core.masonry.api"

[tool.coverage.run]
omit = [
    "test/*",
]

[tool.pylint.MASTER]
ignore-patterns=[ ".*pb2.py" , ".*pb2_grpc.p", ".*egg-info.*", ".*ini", ".*.gradle", "MANIFEST.in", ".*.md"]
max-line-length=120
load-plugins="pylint_django"
known-third-party="layer_client"
fail-on="I"
disable="all"
good-names-rgxs="^[_a-z][_a-z0-9]?$" # allow 1 or 2 character variables
# Taken from https://github.com/edx/edx-lint/blob/master/pylintrc with some modifications
enable = [
    "invalid-overridden-method",
    "arguments-out-of-order",
    "redeclared-assigned-name",
    "self-assigning-variable",
    "property-with-parameters",
    "class-variable-slots-conflict",
    "dict-iter-missing-items",
#   "no-else-raise",
    "comparison-with-callable",
    "unhashable-dict-key",
#   "raise-missing-from",
    "super-with-arguments",
    "useless-super-delegation",
    "useless-object-inheritance",
    "syntax-error",
    "init-is-generator",
    "return-in-init",
    "function-redefined",
    "not-in-loop",
    "return-outside-function",
    "yield-outside-function",
    "return-arg-in-generator",
    "nonexistent-operator",
    "duplicate-argument-name",
    "abstract-class-instantiated",
    "bad-reversed-sequence",
    "continue-in-finally",
    "method-hidden",
    "access-member-before-definition",
    "no-method-argument",
#   "no-self-argument",
    "invalid-slots-object",
    "assigning-non-slot",
    "invalid-slots",
    "inherit-non-class",
    "inconsistent-mro",
    "duplicate-bases",
    "non-iterator-returned",
    "unexpected-special-method-signature",
    "invalid-length-returned",
    "import-error",
    "used-before-assignment",
    "undefined-variable",
    "undefined-all-variable",
    "invalid-all-object",
#   "no-name-in-module",
    "unbalance-tuple-unpacking",
    "unpacking-non-sequence",
    "bad-except-order",
    "raising-bad-type",
    "misplaced-bare-raise",
    "raising-non-exception",
    "nonimplemented-raised",
    "catching-non-exception",
    "slots-on-old-class",
    "super-on-old-class",
    "bad-super-call",
    "missing-super-argument",
#   "no-member",
    "not-callable",
    "assignment-from-no-return",
    "no-value-for-parameter",
#   "too-many-function-args",
    "unexpected-keyword-arg",
    "redundant-keyword-arg",
    "invalid-sequence-index",
    "invalid-slice-index",
    "assignment-from-none",
    "not-context-manager",
    "invalid-unary-operand-type",
    "unsupported-binary-operation",
    "repeated-keyword",
    "not-an-iterable",
    "not-a-mapping",
    "unsupported-membership-test",
    "unsubscriptable-object",
    "logging-unsupported-format",
    "logging-too-many-args",
    "logging-too-few-args",
    "bad-format-character",
    "truncated-format-string",
    "mixed-fomat-string",
    "format-needs-mapping",
    "missing-format-string-key",
    "too-many-format-args",
    "too-few-format-args",
    "bad-str-strip-call",
    "model-unicode-not-callable",
    "super-method-not-called",
    "non-parent-method-called",
    "test-inherits-tests",
    "translation-of-non-string",
    "redefined-variable-type",
    "cyclical-import",
    "unreachable",
    "dangerous-default-value",
    "pointless-statement",
    "pointless-string-statement",
    "expression-not-assigned",
    "duplicate-key",
    "confusing-with-statement",
    "using-constant-test",
    "lost-exception",
    "assert-on-tuple",
    "attribute-defined-outside-init",
    "bad-staticmethod-argument",
    "arguments-differ",
    "signature-differs",
    "abstract-method",
    "super-init-not-called",
    "relative-import",
    "import-self",
    "misplaced-future",
    "invalid-encoded-data",
    "global-variable-undefined",
#   "redefined-outer-name",
#   "redefined-builtin",
    "redefined-in-handler",
    "undefined-loop-variable",
    "cell-var-from-loop",
    "duplicate-except",
    "nonstandard-exception",
    "binary-op-exception",
    "property-on-old-class",
    "bad-format-string-key",
    "unused-format-string-key",
    "bad-format-string",
    "missing-format-argument-key",
    "unused-format-string-argument",
    "format-combined-specification",
    "missing-format-attribute",
    "invalid-format-index",
    "anomalous-backslash-in-string",
    "anomalous-unicode-escape-in-string",
    "bad-open-mode",
    "boolean-datetime",
    "fatal",
    "astroid-error",
    "parse-error",
    "method-check-failed",
    "django-not-available",
    "raw-checker-failed",
    "django-not-available-placeholder",
#   "empty-docstring",
#   "invalid-characters-in-docstring",
#   "missing-docstring",
#   "wrong-spelling-in-comment",
#   "wrong-spelling-in-docstring",
    "unused-import",
    "unused-variable",
#   "unused-argument",
    "exec-used",
    "eval-used",
    "bad-classmethod-argument",
    "bad-mcs-classmethod-argument",
    "bad-mcs-method-argument",
    "bad-whitespace",
    "consider-iterating-dictionary",
    "consider-using-enumerate",
    "literal-used-as-attribute",
    "multiple-imports",
    "multiple-statements",
    "old-style-class",
    "simplifiable-range",
    "singleton-comparison",
    "superfluous-parens",
    "unidiomatic-typecheck",
    "unneeded-not",
    "wrong-assert-type",
    "simplifiable-if-statement",
    "no-classmethod-decorator",
    "no-staticmethod-decorator",
    "unnecessary-pass",
    "unnecessary-lambda",
    "useless-else-on-loop",
    "unnecessary-semicolon",
    "reimported",
    "global-variable-not-assigned",
    "global-at-module-level",
    "bare-except",
#   "broad-except",
    "logging-not-lazy",
    "redundant-unittest-assert",
    "model-missing-unicode",
    "model-has-unicode",
    "model-no-explicit-unicode",
    "protected-access",
    "deprecated-module",
    "deprecated-method",
#   "too-many-nested-blocks",
    "too-many-statements",
#   "too-many-boolean-expressions",
#   "wrong-import-order", # covered by isort
    "wrong-import-position",
#   "wildcard-import",
    "missing-final-newline",
    "mixed-line-endings",
    "trailing-newlines",
    "trailing-whitespace",
    "unexpected-line-ending-format",
    "mixed-indentation",
    "bad-option-value",
    "unrecognized-inline-option",
    "useless-suppression",
    "bad-inline-option",
    "deprecated-pragma",
    "invalid-name"
]

[tool.bandit]
exclude_dirs = [
    "test",
    ".eggs"
]
skips = [
    "B101", # assert_used
    "B105", # hardcoded_password_string too noisy on defaults values empty string
    "B106", # hardcoded_password_funcarg too noisy on defaults values empty string
]

[tool.isort]
profile = "black"
lines_after_imports = 2
known_first_party = ["layer", "test"]<|MERGE_RESOLUTION|>--- conflicted
+++ resolved
@@ -74,12 +74,9 @@
 wrapt  = ">=1.13.3"
 layer-api = "0.9.368123"
 numpy = { version = "<1.22", python = "~3.7" } # 1.22 doesn't support python 3.7, this is a transitive dependency comming from various other packages
-<<<<<<< HEAD
 requests = ">=2.23.0"
-=======
 nvsmi = "^0.4.2"
 psutil = "^5.9.1"
->>>>>>> 838c74c3
 
 [tool.poetry.dev-dependencies]
 black = "22.3.0"
