--- conflicted
+++ resolved
@@ -1,10 +1,6 @@
 import io
 import warnings
-<<<<<<< HEAD
-from typing import Any, Generator, Iterable, Optional, Sequence, Tuple, Type, Union
-=======
-from typing import Any, Generator, Iterable, Optional, Sequence, Union
->>>>>>> 75f226d2
+from typing import Any, Generator, Iterable, Optional, Sequence, Type, Union
 
 import numpy as np
 import PIL.Image
