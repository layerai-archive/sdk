import tempfile
import warnings
from contextlib import contextmanager
from logging import Logger
from pathlib import Path
from typing import Dict, Iterator, Optional

from layerapi.api.entity.model_pb2 import Model as PBModel
from layerapi.api.entity.model_train_pb2 import ModelTrain as PBModelTrain
from layerapi.api.entity.model_train_status_pb2 import (
    ModelTrainStatus as PBModelTrainStatus,
)
from layerapi.api.entity.model_version_pb2 import ModelVersion
from layerapi.api.entity.source_code_environment_pb2 import SourceCodeEnvironment
from layerapi.api.ids_pb2 import ModelTrainId, ModelVersionId
from layerapi.api.service.modelcatalog.model_catalog_api_pb2 import (
    CompleteModelTrainRequest,
    CreateModelTrainFromVersionIdRequest,
    CreateModelTrainRequest,
    CreateModelVersionRequest,
    CreateModelVersionResponse,
    GetModelByPathRequest,
    GetModelByPathResponse,
    GetModelTrainParametersRequest,
    GetModelTrainRequest,
    GetModelTrainResponse,
    GetModelTrainStorageConfigurationRequest,
    GetModelVersionRequest,
    GetModelVersionResponse,
    LoadModelTrainDataByPathRequest,
    LogModelTrainParametersRequest,
    LogModelTrainParametersResponse,
    StartModelTrainRequest,
    StoreTrainingMetadataRequest,
    UpdateModelTrainStatusRequest,
)
from layerapi.api.service.modelcatalog.model_catalog_api_pb2_grpc import (
    ModelCatalogAPIStub,
)
from layerapi.api.value.dependency_pb2 import DependencyFile
from layerapi.api.value.model_flavor_pb2 import ModelFlavor as PbModelFlavor
from layerapi.api.value.s3_path_pb2 import S3Path
from layerapi.api.value.sha256_pb2 import Sha256
from layerapi.api.value.source_code_pb2 import RemoteFileLocation, SourceCode

from layer.cache.cache import Cache
from layer.config import ClientConfig
<<<<<<< HEAD
from layer.contracts.models import Model, ModelArtifact, TrainStorageConfiguration
from layer.contracts.runs import ModelFunctionDefinition
from layer.contracts.tracker import ResourceTransferState
=======
from layer.contracts.models import Model, ModelObject, TrainStorageConfiguration
from layer.contracts.runs import ModelFunctionDefinition, ResourceTransferState
>>>>>>> 7455d21f
from layer.exceptions.exceptions import LayerClientException
from layer.flavors.base import ModelRuntimeObjects
from layer.flavors.utils import get_flavor_for_proto
from layer.tracker.progress_tracker import RunProgressTracker
from layer.utils.grpc import create_grpc_channel
from layer.utils.s3 import S3Util


class ModelCatalogClient:
    _service: ModelCatalogAPIStub

    def __init__(
        self, config: ClientConfig, logger: Logger, cache_dir: Optional[Path] = None
    ):
        self._config = config.model_catalog
        self._s3_endpoint_url = config.s3.endpoint_url
        self._logger = logger
        self._access_token = config.access_token
        self._do_verify_ssl = config.grpc_do_verify_ssl
        self._logs_file_path = config.logs_file_path

        self._cache = Cache(cache_dir).initialise()

    @contextmanager
    def init(self) -> Iterator["ModelCatalogClient"]:
        with create_grpc_channel(
            self._config.address,
            self._access_token,
            do_verify_ssl=self._do_verify_ssl,
            logs_file_path=self._logs_file_path,
        ) as channel:
            self._service = ModelCatalogAPIStub(channel=channel)
            yield self

    def create_model_version(
        self,
        project_name: str,
        model: ModelFunctionDefinition,
        is_local: bool,
    ) -> CreateModelVersionResponse:
        """
        Given a model metadata it makes a request to the backend
        and creates a corresponding entity.
        :param project_name: the project name of the model
        :param model: the structured of the parsed entity
        :return: the created model version entity
        """
        model_path = f"{project_name}/models/{model.name}"
        self._logger.debug(
            f"Creating model version for the following model: {model_path}"
        )
        response = self._service.CreateModelVersion(
            CreateModelVersionRequest(
                model_path=model_path,
                description=model.description,
                training_files_hash=Sha256(value=model.source_code_digest.hexdigest()),
                should_create_initial_train=True,
                fabric=model.get_fabric(is_local=is_local),
            ),
        )
        self._logger.debug(f"CreateModelVersionResponse: {str(response)}")
        return response

    def store_training_metadata(
        self,
        model: ModelFunctionDefinition,
        s3_path: S3Path,
        version: ModelVersion,
        is_local: bool,
    ) -> None:
        request: StoreTrainingMetadataRequest = StoreTrainingMetadataRequest(
            model_version_id=version.id,
            name=model.name,
            description=model.description,
            source_code_env=SourceCodeEnvironment(
                source_code=SourceCode(
                    remote_file_location=RemoteFileLocation(
                        name=model.entrypoint,
                        location=f"s3://{s3_path.bucket}/{s3_path.key}{model.name}.tgz",
                    ),
                    language=SourceCode.Language.LANGUAGE_PYTHON,
                    language_version=SourceCode.LanguageVersion(
                        major=int(model.language_version[0]),
                        minor=int(model.language_version[1]),
                        micro=int(model.language_version[2]),
                    ),
                ),
                dependency_file=DependencyFile(
                    name=model.environment,
                    location=model.environment,
                ),
            ),
            entrypoint=model.entrypoint,
            fabric=model.get_fabric(is_local=is_local),
        )
        self._logger.debug(f"StoreTrainingMetadataRequest request: {str(request)}")
        response = self._service.StoreTrainingMetadata(request)
        self._logger.debug(f"StoreTrainingMetadata response: {str(response)}")

    def load_model_by_path(self, path: str) -> Model:
        load_response = self._service.LoadModelTrainDataByPath(
            LoadModelTrainDataByPathRequest(path=path),
        )

        flavor = get_flavor_for_proto(load_response.flavor)
        if flavor is None:
            raise LayerClientException(
                f"Unexpected model flavor {type(load_response.flavor)}"
            )
        return Model(
            asset_path=path,
            id=load_response.id.value,
            flavor=flavor,
            storage_config=TrainStorageConfiguration(
                train_id=load_response.id,
                s3_path=load_response.s3_path,
                credentials=load_response.credentials,
            ),
        )

    def create_model_train_from_version_id(
        self,
        version_id: ModelVersionId,
    ) -> ModelTrainId:
        response = self._service.CreateModelTrainFromVersionId(
            CreateModelTrainFromVersionIdRequest(
                model_version_id=version_id,
            ),
        )
        return response.id

    def load_model_runtime_objects(
        self,
        model: Model,
        state: ResourceTransferState,
        no_cache: bool = False,
    ) -> ModelRuntimeObjects:
        """
        Loads a model artifact from the model catalog

        :param model: the model
        :return: the model artifact
        """
        self._logger.debug(f"Loading model {model.path}")
        try:
            model_cache_dir = self._cache.get_path_entry(str(model.id))
            if no_cache or model_cache_dir is None:
                with tempfile.TemporaryDirectory() as tmp:
                    local_path = Path(tmp) / "model"

                    S3Util.download_dir(
                        local_dir=local_path,
                        credentials=model.storage_config.credentials,
                        s3_path=model.storage_config.s3_path,
                        endpoint_url=self._s3_endpoint_url,
                        state=state,
                    )
                    if no_cache:
                        return self._load_model_runtime_objects(model, local_path)
                    model_cache_dir = self._cache.put_path_entry(
                        str(model.id), local_path
                    )

            assert model_cache_dir is not None
            return self._load_model_runtime_objects(model, model_cache_dir)
        except Exception as ex:
            raise LayerClientException(f"Error while loading model, {ex}")

    def _load_model_runtime_objects(
        self, model: Model, model_dir: Path
    ) -> ModelRuntimeObjects:
        with warnings.catch_warnings():
            warnings.simplefilter("ignore", category=UserWarning)
            return model.flavor.load_model_from_directory(model_dir)

    def save_model_object(
        self,
        model: Model,
        model_object: ModelObject,
        tracker: Optional[RunProgressTracker] = None,
    ) -> ModelObject:
        if not tracker:
            tracker = RunProgressTracker()
        self._logger.debug(f"Storing given model {model_object} for {model.path}")
        try:
            with tempfile.TemporaryDirectory() as tmp:
                local_path = Path(tmp) / "model"
                model.flavor.save_model_to_directory(model_object, local_path)
                state = ResourceTransferState()
                tracker.mark_model_saving_result(model.name, state)
                S3Util.upload_dir(
                    local_dir=local_path,
                    credentials=model.storage_config.credentials,
                    s3_path=model.storage_config.s3_path,
                    endpoint_url=self._s3_endpoint_url,
                    state=state,
                )
        except Exception as ex:
            raise LayerClientException(f"Error while storing model, {ex}")
        self._logger.debug(f"User model {model.path} saved successfully")

        return model_object

    def get_model_train_storage_configuration(
        self,
        train_id: ModelTrainId,
    ) -> TrainStorageConfiguration:
        response = self._service.GetModelTrainStorageConfiguration(
            GetModelTrainStorageConfigurationRequest(
                model_train_id=train_id,
            ),
        )
        return TrainStorageConfiguration(
            train_id=train_id,
            s3_path=response.s3_path,
            credentials=response.credentials,
        )

    def start_model_train(
        self,
        train_id: ModelTrainId,
    ) -> TrainStorageConfiguration:
        response = self._service.StartModelTrain(
            StartModelTrainRequest(
                model_train_id=train_id,
            ),
        )
        return TrainStorageConfiguration(
            train_id=train_id,
            s3_path=response.s3_path,
            credentials=response.credentials,
        )

    def create_model_train(
        self,
        name: str,
        project_name: str,
        version: Optional[str],
    ) -> ModelTrainId:
        response = self._service.CreateModelTrain(
            CreateModelTrainRequest(
                model_name=name,
                model_version="" if version is None else version,
                project_name=project_name,
            ),
        )
        return response.id

    def complete_model_train(
        self,
        train_id: ModelTrainId,
        flavor: Optional[PbModelFlavor.ValueType],
    ) -> None:
        self._service.CompleteModelTrain(
            CompleteModelTrainRequest(id=train_id, flavor=flavor),
        )

    def log_parameter(self, train_id: ModelTrainId, name: str, value: str) -> None:
        """
        Logs given parameter to the model catalog service

        :param train_id: id of the train to associate params with
        :param name: parameter name
        :param value: parameter value
        """
        self.log_parameters(train_id, {name: value})

    def log_parameters(
        self, train_id: ModelTrainId, parameters: Dict[str, str]
    ) -> None:
        """
        Logs given parameters to the model catalog service

        :param train_id: id of the train to associate params with
        :param parameters: map of parameter name to its value
        """
        response: LogModelTrainParametersResponse = (
            self._service.LogModelTrainParameters(
                LogModelTrainParametersRequest(
                    train_id=train_id,
                    parameters=parameters,
                ),
            )
        )
        self._logger.debug(f"LogModelTrainParameters response: {str(response)}")

    def get_model_by_path(self, model_path: str) -> PBModel:
        response: GetModelByPathResponse = self._service.GetModelByPath(
            GetModelByPathRequest(
                path=model_path,
            )
        )
        return response.model

    def get_model_train(self, train_id: ModelTrainId) -> PBModelTrain:
        response: GetModelTrainResponse = self._service.GetModelTrain(
            GetModelTrainRequest(
                model_train_id=train_id,
            ),
        )
        return response.model_train

    def get_model_version(self, version_id: ModelVersionId) -> ModelVersion:
        response: GetModelVersionResponse = self._service.GetModelVersion(
            GetModelVersionRequest(
                model_version_id=version_id,
            ),
        )
        return response.version

    def update_model_train_status(
        self, train_id: ModelTrainId, train_status: PBModelTrainStatus
    ) -> None:
        self._service.UpdateModelTrainStatus(
            UpdateModelTrainStatusRequest(
                model_train_id=train_id, train_status=train_status
            )
        )

    def get_model_train_parameters(self, train_id: ModelTrainId) -> Dict[str, str]:
        parameters = self._service.GetModelTrainParameters(
            GetModelTrainParametersRequest(model_train_id=train_id)
        ).parameters
        parameters_dict = {}
        for param in parameters:
            parameters_dict[param.name] = param.value
        return parameters_dict<|MERGE_RESOLUTION|>--- conflicted
+++ resolved
@@ -38,21 +38,16 @@
     ModelCatalogAPIStub,
 )
 from layerapi.api.value.dependency_pb2 import DependencyFile
-from layerapi.api.value.model_flavor_pb2 import ModelFlavor as PbModelFlavor
+from layerapi.api.value.model_flavor_pb2 import ModelFlavor as PBModelFlavor
 from layerapi.api.value.s3_path_pb2 import S3Path
 from layerapi.api.value.sha256_pb2 import Sha256
 from layerapi.api.value.source_code_pb2 import RemoteFileLocation, SourceCode
 
 from layer.cache.cache import Cache
 from layer.config import ClientConfig
-<<<<<<< HEAD
-from layer.contracts.models import Model, ModelArtifact, TrainStorageConfiguration
+from layer.contracts.models import Model, ModelObject, TrainStorageConfiguration
 from layer.contracts.runs import ModelFunctionDefinition
 from layer.contracts.tracker import ResourceTransferState
-=======
-from layer.contracts.models import Model, ModelObject, TrainStorageConfiguration
-from layer.contracts.runs import ModelFunctionDefinition, ResourceTransferState
->>>>>>> 7455d21f
 from layer.exceptions.exceptions import LayerClientException
 from layer.flavors.base import ModelRuntimeObjects
 from layer.flavors.utils import get_flavor_for_proto
@@ -304,7 +299,7 @@
     def complete_model_train(
         self,
         train_id: ModelTrainId,
-        flavor: Optional[PbModelFlavor.ValueType],
+        flavor: Optional[PBModelFlavor.ValueType],
     ) -> None:
         self._service.CompleteModelTrain(
             CompleteModelTrainRequest(id=train_id, flavor=flavor),
