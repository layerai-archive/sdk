--- conflicted
+++ resolved
@@ -297,11 +297,7 @@
 
         with tempfile.TemporaryDirectory() as tmp_dir:
             archive_path = f"{tmp_dir}/{archive_name}"
-<<<<<<< HEAD
-            tar_directory(archive_path, dataset.tar_dir)
-=======
             tar_directory(archive_path, dataset.function_home_dir)
->>>>>>> 66329b54
             S3Util.upload_dir(
                 Path(tmp_dir),
                 response.credentials,
