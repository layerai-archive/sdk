--- conflicted
+++ resolved
@@ -20,7 +20,6 @@
 from layerapi.api.service.modeltraining.model_training_api_pb2_grpc import (
     ModelTrainingAPIStub,
 )
-from layerapi.api.value.s3_path_pb2 import S3Path
 
 from layer.config import ClientConfig
 from layer.exceptions.exceptions import LayerClientException
@@ -56,15 +55,9 @@
             yield self
 
     def upload_training_files(
-<<<<<<< HEAD
-        self, asset_name: str, function_home_dir: Path, source_name: str
+        self, asset_name: str, function_home_dir: Path, model_version_id: uuid.UUID
     ) -> None:
-        response = self.get_source_code_upload_credentials(source_name=source_name)
-=======
-        self, model: ModelFunctionDefinition, model_version_id: uuid.UUID
-    ) -> S3Path:
         response = self.get_source_code_upload_credentials(model_version_id)
->>>>>>> f9de77ac
 
         with tempfile.TemporaryDirectory() as tmp_dir:
             tar_directory(f"{tmp_dir}/{asset_name}.tgz", function_home_dir)
