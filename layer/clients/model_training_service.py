import tempfile
import uuid
from contextlib import contextmanager
from logging import Logger
from pathlib import Path
from typing import Iterator

import polling  # type: ignore
from layerapi.api.entity.model_train_status_pb2 import (
    ModelTrainStatus as PBModelTrainStatus,
)
from layerapi.api.entity.model_version_pb2 import ModelVersion
from layerapi.api.ids_pb2 import ModelTrainId
from layerapi.api.service.modeltraining.model_training_api_pb2 import (
    GetModelTrainStatusRequest,
    GetSourceCodeUploadCredentialsRequest,
    GetSourceCodeUploadCredentialsResponse,
    StartModelTrainingRequest,
)
from layerapi.api.service.modeltraining.model_training_api_pb2_grpc import (
    ModelTrainingAPIStub,
)
from layerapi.api.value.s3_path_pb2 import S3Path

from layer.config import ClientConfig
from layer.contracts.runs import FunctionDefinition
from layer.exceptions.exceptions import LayerClientException
from layer.utils.file_utils import tar_directory
from layer.utils.grpc import create_grpc_channel
from layer.utils.s3 import S3Util


class ModelTrainingClient:
    _service: ModelTrainingAPIStub

    def __init__(
        self,
        config: ClientConfig,
        logger: Logger,
    ):
        self._config = config.model_training
        self._logger = logger
        self._access_token = config.access_token
        self._s3_endpoint_url = config.s3.endpoint_url
        self._do_verify_ssl = config.grpc_do_verify_ssl
        self._logs_file_path = config.logs_file_path

    @contextmanager
    def init(self) -> Iterator["ModelTrainingClient"]:
        with create_grpc_channel(
            self._config.address,
            self._access_token,
            do_verify_ssl=self._do_verify_ssl,
            logs_file_path=self._logs_file_path,
        ) as channel:
            self._service = ModelTrainingAPIStub(channel=channel)
            yield self

    def upload_training_files(
        self, model: FunctionDefinition, model_version_id: uuid.UUID
    ) -> S3Path:
        response = self.get_source_code_upload_credentials(model_version_id)

        with tempfile.TemporaryDirectory() as tmp_dir:
<<<<<<< HEAD
            tar_directory(f"{tmp_dir}/{model.name}.tgz", model.tar_dir)
=======
            tar_directory(f"{tmp_dir}/{model.asset_name}.tgz", model.function_home_dir)
>>>>>>> 66329b54
            S3Util.upload_dir(
                Path(tmp_dir),
                response.credentials,
                response.s3_path,
                endpoint_url=self._s3_endpoint_url,
            )

        return response.s3_path

    def get_source_code_upload_credentials(
        self, model_version_id: uuid.UUID
    ) -> GetSourceCodeUploadCredentialsResponse:
        return self._service.GetSourceCodeUploadCredentials(
            GetSourceCodeUploadCredentialsRequest(source_name=str(model_version_id))
        )

    def train_model(
        self,
        version: ModelVersion,
    ) -> uuid.UUID:
        response: GetSourceCodeUploadCredentialsResponse = (
            self.get_source_code_upload_credentials(uuid.UUID(version.id.value))
        )
        self._logger.debug(
            f"GetSourceCodeUploadCredentialsResponse response: {str(response)}"
        )
        return self._execute_regular_train(train_id=version.latest_train_id)

    def _execute_regular_train(self, train_id: ModelTrainId) -> uuid.UUID:
        request: StartModelTrainingRequest = StartModelTrainingRequest(
            model_train_id=train_id
        )
        self._logger.debug(f"StartExecuteModelTrainRequest request: {str(request)}")
        train_response = self._service.StartModelTraining(request)

        def is_train_completed(status: PBModelTrainStatus) -> bool:
            return (
                status.train_status == PBModelTrainStatus.TRAIN_STATUS_SUCCESSFUL
                or status.train_status == PBModelTrainStatus.TRAIN_STATUS_FAILED
            )

        polling.poll(
            lambda: self._get_model_train_status(train_response.id.value),
            check_success=is_train_completed,
            step=5,
            poll_forever=True,
        )
        status = self._get_model_train_status(train_response.id.value)
        if status.train_status == PBModelTrainStatus.TRAIN_STATUS_FAILED:
            raise LayerClientException(f"regular train failed. Info: {status.info}")
        return uuid.UUID(train_response.id.value)

    def _get_model_train_status(self, id: uuid.UUID) -> PBModelTrainStatus:
        response = self._service.GetModelTrainStatus(
            GetModelTrainStatusRequest(id=ModelTrainId(value=str(id)))
        )
        return response.train_status<|MERGE_RESOLUTION|>--- conflicted
+++ resolved
@@ -62,11 +62,7 @@
         response = self.get_source_code_upload_credentials(model_version_id)
 
         with tempfile.TemporaryDirectory() as tmp_dir:
-<<<<<<< HEAD
-            tar_directory(f"{tmp_dir}/{model.name}.tgz", model.tar_dir)
-=======
             tar_directory(f"{tmp_dir}/{model.asset_name}.tgz", model.function_home_dir)
->>>>>>> 66329b54
             S3Util.upload_dir(
                 Path(tmp_dir),
                 response.credentials,
