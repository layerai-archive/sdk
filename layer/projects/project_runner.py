import logging
import threading
from datetime import datetime
from typing import Any, Callable, List, Optional, Sequence, Type

import polling  # type: ignore
from layerapi.api.entity.operations_pb2 import ExecutionPlan
from layerapi.api.ids_pb2 import RunId

from layer.clients.layer import LayerClient
from layer.config import Config
<<<<<<< HEAD
from layer.contracts.assets import AssetType
=======
from layer.contracts.asset import AssetType
from layer.contracts.project_full_name import ProjectFullName
>>>>>>> aa792444
from layer.contracts.projects import ApplyResult
from layer.contracts.runs import (
    DatasetFunctionDefinition,
    FunctionDefinition,
    ModelFunctionDefinition,
    Run,
)
from layer.exceptions.exceptions import (
    LayerClientException,
    LayerClientServiceUnavailableException,
    LayerClientTimeoutException,
    LayerResourceExhaustedException,
    LayerServiceUnavailableExceptionDuringExecution,
    LayerServiceUnavailableExceptionDuringInitialization,
    ProjectBaseException,
    ProjectInitializationException,
    ProjectRunnerError,
)
from layer.projects.execution_planner import (
    build_execution_plan,
    check_asset_dependencies,
)
from layer.projects.progress_tracker_updater import (
    PollingStepFunction,
    ProgressTrackerUpdater,
)
from layer.projects.utils import (
    calculate_hash_by_definitions,
    get_or_create_remote_project,
    verify_project_exists_and_retrieve_project_id,
)
from layer.resource_manager import ResourceManager
from layer.settings import LayerSettings
from layer.tracker.progress_tracker import RunProgressTracker
from layer.tracker.remote_execution_progress_tracker import (
    RemoteExecutionRunProgressTracker,
)
from layer.user_logs import LOGS_BUFFER_INTERVAL, show_pipeline_run_logs


logger = logging.getLogger()


class RunContext:
    def __init__(
        self, is_running: bool, run_completion_time: Optional[datetime] = None
    ) -> None:
        self._is_running = is_running
        self._run_completion_time: Optional[datetime] = run_completion_time

    @property
    def is_running(self) -> bool:
        return self._is_running

    @is_running.setter
    def is_running(self, is_running: bool) -> None:
        self._is_running = is_running

    @property
    def run_completion_time(self) -> Optional[datetime]:
        return self._run_completion_time

    @run_completion_time.setter
    def run_completion_time(self, run_completion_time: Optional[datetime]) -> None:
        self._run_completion_time = run_completion_time

    def user_logs_check_predicate(self) -> bool:
        if self._is_running:
            return True
        assert self._run_completion_time
        return (
            datetime.now() - self._run_completion_time
        ).total_seconds() < LOGS_BUFFER_INTERVAL


class ProjectRunner:
    _tracker: RunProgressTracker
    _progress_tracker_factory: Type[RemoteExecutionRunProgressTracker]

    def __init__(
        self,
        config: Config,
        progress_tracker_factory: Type[
            RemoteExecutionRunProgressTracker
        ] = RemoteExecutionRunProgressTracker,
    ) -> None:
        self._config = config
        self._progress_tracker_factory = progress_tracker_factory

    def get_tracker(self) -> RunProgressTracker:
        return self._tracker

    def _apply(self, client: LayerClient, run: Run) -> ApplyResult:
        updated_definitions: List[FunctionDefinition] = []
        for definition in run.definitions:
            if isinstance(definition, DatasetFunctionDefinition):
                definition = register_dataset_function(
                    client, definition, False, self._tracker
                )
            elif isinstance(definition, ModelFunctionDefinition):
                definition = register_model_function(
                    client, definition, False, self._tracker
                )
            updated_definitions.append(definition)
        run = run.with_definitions(updated_definitions)

        execution_plan = build_execution_plan(run)
        client.project_service_client.update_project_readme(
            run.project_name, run.readme
        )
        return ApplyResult(execution_plan=execution_plan)

    @staticmethod
    def with_functions(project_full_name: ProjectFullName, functions: List[Any]) -> Run:
        project_name = project_full_name.project_name
        account_name = project_full_name.account_name
        definitions: List[FunctionDefinition] = []
        for f in functions:
            layer_settings: LayerSettings = f.layer
            if layer_settings.get_asset_type() == AssetType.DATASET:
                dataset = DatasetFunctionDefinition(
                    func=f,
                    project_name=project_name,
                    account_name=account_name,
                )
                definitions.append(dataset)
            elif layer_settings.get_asset_type() == AssetType.MODEL:
                model = ModelFunctionDefinition(
                    func=f,
                    project_name=project_name,
                    account_name=account_name,
                )
                definitions.append(model)

        return Run(
            project_full_name=project_full_name,
            definitions=definitions,
            files_hash=calculate_hash_by_definitions(definitions),
        )

    def run(
        self,
        run: Run,
        debug: bool = False,
        printer: Callable[[str], Any] = print,
    ) -> Run:
        check_asset_dependencies(run.definitions)
        with LayerClient(self._config.client, logger).init() as client:
<<<<<<< HEAD
            project = get_or_create_remote_project(client, run.project_name)
            assert project.account
            run = run.with_account(project.account)
            with self._progress_tracker_factory(self._config, run).track() as tracker:
=======
            get_or_create_remote_project(client, run.project_full_name)
            with self._project_progress_tracker_factory(
                self._config, run
            ).track() as tracker:
>>>>>>> aa792444
                self._tracker = tracker
                try:
                    metadata = self._apply(client, run)
                    ResourceManager(client).wait_resource_upload(run, tracker)
                    user_command = self._get_user_command(
                        execute_function=ProjectRunner.run, functions=run.definitions
                    )
                    run_id = self._run(
                        client, run, metadata.execution_plan, user_command
                    )
                    run = run.with_run_id(run_id)
                except LayerClientServiceUnavailableException as e:
                    raise LayerServiceUnavailableExceptionDuringInitialization(str(e))
                try:
                    if debug:
                        run_context = RunContext(is_running=True)
                        logs_thread = threading.Thread(
                            target=show_pipeline_run_logs,
                            args=(client, run_id.value, True),
                            kwargs={
                                "printer": printer,
                                "evaluate_until_callback": run_context.user_logs_check_predicate,
                            },
                        )
                        logs_thread.start()
                    self._tracker.mark_start_running(run_id)
                    try:
                        self._poll_until_completed(client, metadata, run)
                    except (ProjectBaseException, ProjectRunnerError) as e:
                        tracker.mark_error_messages(e)
                        raise e
                    finally:
                        if debug:
                            self._finish_checking_user_logs(run_context, logs_thread)
                except LayerClientServiceUnavailableException as e:
                    raise LayerServiceUnavailableExceptionDuringExecution(
                        run_id, str(e)
                    )

        return run

    @staticmethod
    def _get_user_command(
        execute_function: Callable[..., Any], functions: Sequence[FunctionDefinition]
    ) -> str:
        functions_string = ", ".join(function.func_name for function in functions)
        return f"{execute_function.__name__}([{functions_string}])"

    @staticmethod
    def _finish_checking_user_logs(
        run_context: RunContext, logs_thread: threading.Thread
    ) -> None:
        run_context.run_completion_time = datetime.now()
        run_context.is_running = False
        logs_thread.join()

    def _poll_until_completed(
        self, client: LayerClient, apply_metadata: ApplyResult, run: Run
    ) -> None:
        updater = ProgressTrackerUpdater(
            tracker=self._tracker,
            apply_metadata=apply_metadata,
            run=run,
            client=client,
        )

        initial_step_sec = 2
        step_function = PollingStepFunction(max_backoff_sec=3.0, backoff_multiplier=1.2)

        assert run.run_id
        polling.poll(
            lambda: client.flow_manager.get_run_status_history_and_metadata(
                run_id=run.run_id,
            ),
            check_success=updater.check_completion_and_update_tracker,
            step=initial_step_sec,
            step_function=step_function.step,
            ignore_exceptions=(LayerClientTimeoutException,),
            poll_forever=True,
        )

    @staticmethod
    def _run(
        client: LayerClient,
        run: Run,
        execution_plan: ExecutionPlan,
        user_command: str,
    ) -> RunId:
        try:
            run_id = client.flow_manager.start_run(
                run.project_name, execution_plan, run.files_hash, user_command
            )
        except LayerResourceExhaustedException as e:
            raise ProjectRunnerError(f"{e}")
        else:
            return run_id

    def terminate_run(self, run_id: str) -> None:
        _run_id = RunId(value=run_id)
        with LayerClient(self._config.client, logger).init() as client:
            client.flow_manager.terminate_run(_run_id)


def register_dataset_function(
    client: LayerClient,
    dataset: DatasetFunctionDefinition,
    is_local: bool,
    tracker: Optional[RunProgressTracker] = None,
) -> DatasetFunctionDefinition:
    if not tracker:
        tracker = RunProgressTracker()
    try:
        project_id = verify_project_exists_and_retrieve_project_id(
            client, dataset.project_full_name
        )
        dataset = client.data_catalog.add_dataset(project_id, dataset, is_local)
        assert dataset.repository_id
        tracker.mark_dataset_saved(dataset.name, id_=dataset.repository_id)
        return dataset
    except LayerClientServiceUnavailableException as e:
        tracker.mark_dataset_failed(dataset.name, "")
        raise LayerServiceUnavailableExceptionDuringInitialization(str(e))
    except LayerClientException as e:
        tracker.mark_dataset_failed(dataset.name, "")
        raise ProjectInitializationException(
            f"Failed to save derived dataset {dataset.name!r}: {e}",
            "Please retry",
        )


def register_model_function(
    client: LayerClient,
    model: ModelFunctionDefinition,
    is_local: bool,
    tracker: Optional[RunProgressTracker] = None,
) -> ModelFunctionDefinition:
    if not tracker:
        tracker = RunProgressTracker()

    try:
        response = client.model_catalog.create_model_version(
            model.project_full_name, model, is_local
        )
        version = response.model_version
        if response.should_upload_training_files:
            # in here we upload to path / train.gz
            client.model_training.upload_training_files(model, version.id.value)
            source_code_response = (
                client.model_training.get_source_code_upload_credentials(
                    version.id.value
                )
            )
            # in here we reconstruct the path / train.gz to save in metadata
            client.model_catalog.store_training_metadata(
                model, source_code_response.s3_path, version, False
            )

        tracker.mark_model_saved(model.name)
        return model.with_version_id(version.id.value)
    except LayerClientServiceUnavailableException as e:
        tracker.mark_model_train_failed(model.name, "")
        raise LayerServiceUnavailableExceptionDuringInitialization(str(e))
    except LayerClientException as e:
        tracker.mark_model_train_failed(model.name, "")
        raise ProjectInitializationException(
            f"Failed to save model {model.name!r}: {e}",
            "Please retry",
        )<|MERGE_RESOLUTION|>--- conflicted
+++ resolved
@@ -9,12 +9,8 @@
 
 from layer.clients.layer import LayerClient
 from layer.config import Config
-<<<<<<< HEAD
 from layer.contracts.assets import AssetType
-=======
-from layer.contracts.asset import AssetType
 from layer.contracts.project_full_name import ProjectFullName
->>>>>>> aa792444
 from layer.contracts.projects import ApplyResult
 from layer.contracts.runs import (
     DatasetFunctionDefinition,
@@ -163,17 +159,8 @@
     ) -> Run:
         check_asset_dependencies(run.definitions)
         with LayerClient(self._config.client, logger).init() as client:
-<<<<<<< HEAD
-            project = get_or_create_remote_project(client, run.project_name)
-            assert project.account
-            run = run.with_account(project.account)
+            get_or_create_remote_project(client, run.project_full_name)
             with self._progress_tracker_factory(self._config, run).track() as tracker:
-=======
-            get_or_create_remote_project(client, run.project_full_name)
-            with self._project_progress_tracker_factory(
-                self._config, run
-            ).track() as tracker:
->>>>>>> aa792444
                 self._tracker = tracker
                 try:
                     metadata = self._apply(client, run)
