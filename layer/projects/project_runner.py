--- conflicted
+++ resolved
@@ -105,14 +105,7 @@
             elif definition.asset_type == AssetType.MODEL:
                 register_model_function(client, definition, False, self._tracker)
 
-<<<<<<< HEAD
         execution_plan = build_execution_plan(self.definitions)
-=======
-        execution_plan = build_execution_plan(run)
-        client.project_service_client.update_project_readme(
-            run.project_full_name, run.readme
-        )
->>>>>>> f9de77ac
         return ApplyResult(execution_plan=execution_plan)
 
     def run(self, debug: bool = False, printer: Callable[[str], Any] = print) -> Run:
@@ -213,14 +206,10 @@
     ) -> RunId:
         try:
             run_id = client.flow_manager.start_run(
-<<<<<<< HEAD
-                self.project_full_name.project_name,
+                self.project_full_name,
                 execution_plan,
                 self.files_hash,
                 user_command,
-=======
-                run.project_full_name, execution_plan, run.files_hash, user_command
->>>>>>> f9de77ac
             )
         except LayerResourceExhaustedException as e:
             raise ProjectRunnerError(f"{e}")
@@ -285,9 +274,9 @@
 
         if response.should_upload_training_files:
             # in here we upload to path / train.gz
-<<<<<<< HEAD
+            version_id = uuid.UUID(version.id.value)
             client.model_training.upload_training_files(
-                model.asset_name, model.function_home_dir, version.id.value
+                model.asset_name, model.function_home_dir, version_id
             )
             source_code_response = (
                 client.model_training.get_source_code_upload_credentials(
@@ -304,12 +293,6 @@
                 version,
                 model.get_fabric(is_local),
             )
-=======
-            version_id = uuid.UUID(version.id.value)
-            s3_path = client.model_training.upload_training_files(model, version_id)
-            # in here we reconstruct the path / train.gz to save in metadata
-            client.model_catalog.store_training_metadata(model, s3_path, version, False)
->>>>>>> f9de77ac
 
         tracker.mark_model_saved(model.asset_name)
     except LayerClientServiceUnavailableException as e:
