import logging
from typing import Any, Callable, Dict, List, Optional, Tuple, Union
from uuid import UUID

import wrapt  # type: ignore

from layer import Dataset, Model
from layer.clients.layer import LayerClient
from layer.config import ConfigManager
from layer.context import Context
from layer.contracts.assertions import Assertion
from layer.contracts.assets import AssetType
from layer.contracts.datasets import DatasetBuild, DatasetBuildStatus
from layer.contracts.runs import DatasetFunctionDefinition
from layer.contracts.tracker import DatasetTransferState
from layer.decorators.assertions import get_assertion_functions_data
from layer.decorators.layer_wrapper import LayerAssetFunctionWrapper
from layer.global_context import reset_active_context, set_active_context
from layer.projects.project_runner import register_dataset_function
from layer.projects.utils import (
    get_current_project_full_name,
    verify_project_exists_and_retrieve_project_id,
)
from layer.settings import LayerSettings
from layer.tracker.local_execution_progress_tracker import (
    LocalExecutionRunProgressTracker,
)
from layer.utils.async_utils import asyncio_run_in_thread


logger = logging.getLogger(__name__)


def dataset(
    name: str, dependencies: Optional[List[Union[str, Dataset, Model]]] = None
) -> Callable[..., Any]:
    """
    Decorator function that wraps a dataset function. The wrapped function must output a Pandas dataframe.

    The decorator ensures that:
    - If decorated function is passed in to ``layer.run(your_function)``, then Layer runs the function remotely and stores its output as a dataset.
    - If you run the function locally, ``your_function()``, then Layer stores the output in the Layer backend as a dataset. This does not affect function execution.

    Supported Pandas dataframe types:
    * `bool`
    * `(u)int{8,16,32,64}`
    * `float32`
    * `float64`
    * `str`
    * `pd.Categorical` (categorical maps to only integer categories, label information is lost during the conversion)
    * `pd.Timestamp`
    * `datetime.date`
    * `datetime.time`
    * `PIL.Image.Image`
    * `numpy.ndarray`

    :param name: Name with which the dataset will be stored in Layer backend.
    :param dependencies: List of ``Datasets`` or ``Models`` that will be built by Layer backend prior to building the current function. This hints Layer what entities this function depends on and optimizes the build process.
    :return: Function object being decorated.

    .. code-block:: python

        import pandas as pd
        from layer
        from layer.decorators import dataset

        # Define a new function for dataset generation:
        # - The dependencies list includes entities that needs to be built before running the `create_my_dataset` code
        # - `titanic` is a publicly accessible dataset to everyone using Layer
        @dataset("my_titanic_dataset", dependencies=Dataset("titanic"))
        def create_my_titanic_dataset():
            df = layer.get_dataset("titanic").to_pandas()
            return df

        # Run function locally
        df = create_my_titanic_dataset()
        # Dataset will be stored in Layer backend and will be retrievable later
        assert df == layer.get_dataset("my_titanic_dataset").to_pandas()

    Here's another way to create a dataset.
    As long as the function outputs a Pandas dataframe, Layer doesn't really care how you get the data into it.

    .. code-block:: python

        import pandas as pd
        from layer.decorators import dataset

        @dataset("my_products")
        def create_product_dataset():
            data = [[1, "product1", 15], [2, "product2", 20], [3, "product3", 10]]
            dataframe = pd.DataFrame(data, columns=["Id", "Product", "Price"])
            return dataframe

        product_dataset = create_product_dataset()


    If you use a dataset that is outside of your project, then you must explicitly call it out as a dependency.
    These dependencies are displayed in the **External assets** section in your Layer project.

    .. code-block:: python

        import pandas as pd
        from layer
        from layer.decorators import dataset

        @dataset("raw_spam_dataset", dependencies=[layer.Dataset('layer/spam-detection/datasets/spam_messages')])
        def raw_spam_dataset():
            # Get the spam_messages dataset and convert to Pandas dataframe.
            df = layer.get_dataset("spam-detection/datasets/spam_messages").to_pandas()
            return df
    """

    @wrapt.decorator(proxy=_dataset_wrapper(name, dependencies))
    def wrapper(
        wrapped: Any, instance: Any, args: List[Any], kwargs: Dict[str, Any]
    ) -> None:
        return wrapped(*args, **kwargs)

    return wrapper


def _dataset_wrapper(
    name: str, dependencies: Optional[List[Union[str, Dataset, Model]]] = None
) -> Any:
    class DatasetFunctionWrapper(LayerAssetFunctionWrapper):
        def __init__(self, wrapped: Any, wrapper: Any, enabled: Any) -> None:
            super().__init__(
                wrapped,
                wrapper,
                enabled,
                AssetType.DATASET,
                name,
                dependencies,
            )

        # This is not serialized with cloudpickle, so it will only be run locally.
        # See https://layerco.slack.com/archives/C02R5B3R3GU/p1646144705414089 for detail.
        def __call__(self, *args: Any, **kwargs: Any) -> Any:
            self.__wrapped__.layer.validate()
            current_project_full_name_ = get_current_project_full_name()
            config = asyncio_run_in_thread(ConfigManager().refresh())
            with LayerClient(config.client, logger).init() as client:
<<<<<<< HEAD
                account_name = client.account.get_my_account().name
                progress_tracker = LocalExecutionRunProgressTracker(
=======
                project_progress_tracker = LocalExecutionRunProgressTracker(
>>>>>>> aa792444
                    config=config,
                    project_name=current_project_full_name_.project_name,
                    account_name=current_project_full_name_.account_name,
                )
                with progress_tracker.track() as tracker:
                    dataset_definition = DatasetFunctionDefinition(
                        self.__wrapped__,
                        project_name=current_project_full_name_.project_name,
                        account_name=current_project_full_name_.account_name,
                    )
                    result = _build_dataset_locally_and_store_remotely(
                        lambda: super(  # pylint: disable=super-with-arguments
                            DatasetFunctionWrapper, self
                        ).__call__(*args, **kwargs),
                        self.layer,
                        dataset_definition,
                        tracker,
                        client,
                        get_assertion_functions_data(self),
                    )
                    return result

    return DatasetFunctionWrapper


def _build_dataset_locally_and_store_remotely(
    building_func: Callable[..., Any],
    layer: LayerSettings,
    dataset: DatasetFunctionDefinition,
    tracker: LocalExecutionRunProgressTracker,
    client: LayerClient,
    assertions: List[Assertion],
) -> Any:
    tracker.add_build(layer.get_asset_name())  # type: ignore

<<<<<<< HEAD
    current_project_uuid = verify_project_exists_and_retrieve_project_id(
        client, get_current_project_name()
    )

    dataset = register_dataset_function(
        client, current_project_uuid, dataset, True, tracker
    )
    tracker.mark_dataset_building(layer.get_asset_name())  # type: ignore
=======
    dataset = register_dataset_function(client, dataset, True, tracker)
    tracker.mark_derived_dataset_building(layer.get_entity_name())  # type: ignore
>>>>>>> aa792444

    (result, build_uuid) = _build_locally_update_remotely(
        client,
        building_func,
        dataset,
        tracker,
        assertions,
    )

    transfer_state = DatasetTransferState(len(result))
    tracker.mark_dataset_saving_result(dataset.name, transfer_state)

    # this call would store the resulting dataset, extract the schema and complete the build from remote
    client.data_catalog.store_dataset(
        name="",
        data=result,
        build_id=build_uuid,
        progress_callback=transfer_state.increment_num_transferred_rows,
    )
    tracker.mark_dataset_built(dataset.name)
    return result


def _build_locally_update_remotely(
    client: LayerClient,
    function_that_builds_dataset: Callable[..., Any],
    dataset: DatasetFunctionDefinition,
    tracker: LocalExecutionRunProgressTracker,
    assertions: List[Assertion],
) -> Tuple[Any, UUID]:
    try:
        with Context() as context:
            # TODO pass path to API instead
            current_project_uuid = verify_project_exists_and_retrieve_project_id(
                client, dataset.project_full_name
            )
            initiate_build_response = client.data_catalog.initiate_build(
                dataset,
                current_project_uuid,
                True,
            )
            dataset_build_id = UUID(initiate_build_response.id.value)
            context.with_dataset_build(
                DatasetBuild(id=dataset_build_id, status=DatasetBuildStatus.STARTED)
            )
            context.with_tracker(tracker)
            context.with_asset_name(dataset.name)
            set_active_context(context)
            try:
                result = function_that_builds_dataset()
                _run_assertions(dataset.name, result, assertions, tracker)
            except Exception as e:
                client.data_catalog.complete_build(
                    initiate_build_response.id, dataset, e
                )
                context.with_dataset_build(
                    DatasetBuild(id=dataset_build_id, status=DatasetBuildStatus.FAILED)
                )
                raise e
            reset_active_context()

            context.with_dataset_build(
                DatasetBuild(id=dataset_build_id, status=DatasetBuildStatus.COMPLETED)
            )
            return result, UUID(str(initiate_build_response.id.value))
    finally:
        reset_active_context()


def _run_assertions(
    asset_name: str,
    result: Any,
    assertions: List[Assertion],
    tracker: LocalExecutionRunProgressTracker,
) -> None:
    failed_assertions = []
    tracker.mark_dataset_running_assertions(asset_name)
    for assertion in reversed(assertions):
        try:
            tracker.mark_dataset_running_assertion(asset_name, assertion)
            assertion.function(result)
        except Exception:
            failed_assertions.append(assertion)
    if len(failed_assertions) > 0:
        tracker.mark_dataset_failed_assertions(asset_name, failed_assertions)
        raise Exception(f"Failed assertions {failed_assertions}\n")
    else:
        tracker.mark_dataset_completed_assertions(asset_name)<|MERGE_RESOLUTION|>--- conflicted
+++ resolved
@@ -140,12 +140,7 @@
             current_project_full_name_ = get_current_project_full_name()
             config = asyncio_run_in_thread(ConfigManager().refresh())
             with LayerClient(config.client, logger).init() as client:
-<<<<<<< HEAD
-                account_name = client.account.get_my_account().name
                 progress_tracker = LocalExecutionRunProgressTracker(
-=======
-                project_progress_tracker = LocalExecutionRunProgressTracker(
->>>>>>> aa792444
                     config=config,
                     project_name=current_project_full_name_.project_name,
                     account_name=current_project_full_name_.account_name,
@@ -181,19 +176,8 @@
 ) -> Any:
     tracker.add_build(layer.get_asset_name())  # type: ignore
 
-<<<<<<< HEAD
-    current_project_uuid = verify_project_exists_and_retrieve_project_id(
-        client, get_current_project_name()
-    )
-
-    dataset = register_dataset_function(
-        client, current_project_uuid, dataset, True, tracker
-    )
+    dataset = register_dataset_function(client, dataset, True, tracker)
     tracker.mark_dataset_building(layer.get_asset_name())  # type: ignore
-=======
-    dataset = register_dataset_function(client, dataset, True, tracker)
-    tracker.mark_derived_dataset_building(layer.get_entity_name())  # type: ignore
->>>>>>> aa792444
 
     (result, build_uuid) = _build_locally_update_remotely(
         client,
