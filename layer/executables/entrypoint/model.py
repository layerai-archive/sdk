import logging
import os
from dataclasses import dataclass
from typing import Any, Callable, List, Mapping, Optional, Sequence
from uuid import UUID

from layerapi.api.entity.model_train_status_pb2 import ModelTrainStatus
from layerapi.api.entity.task_pb2 import Task
from layerapi.api.ids_pb2 import ModelTrainId, RunId
from yarl import URL

from layer import Context
from layer.clients.layer import LayerClient
from layer.contracts.assertions import Assertion
from layer.contracts.asset import AssetPath, AssetType
from layer.contracts.definitions import FunctionDefinition
from layer.contracts.fabrics import Fabric
from layer.exceptions.exception_handler import exception_handler
from layer.exceptions.exceptions import LayerFailedAssertionsException
from layer.exceptions.status_report import (
    ExecutionStatusReport,
    ExecutionStatusReportFactory,
    PythonExecutionStatusReport,
)
from layer.logged_data.logged_data_destination import LoggedDataDestination
from layer.logged_data.system_metrics import SystemMetrics
from layer.projects.utils import verify_project_exists_and_retrieve_project_id
from layer.resource_manager import ResourceManager
from layer.tracker.progress_tracker import RunProgressTracker
from layer.training.train import Train

from .common import make_runner


logger = logging.getLogger(__name__)


def _run(
    url: URL,
    model_definition: FunctionDefinition,
    client: LayerClient,
    tracker: RunProgressTracker,
    fabric: Fabric,
    run_id: str,
    logged_data_destination: LoggedDataDestination,
    **kwargs: Any,
) -> None:

    verify_project_exists_and_retrieve_project_id(
        client, model_definition.project_full_name
    )

    model_version = client.model_catalog.create_model_version(
        model_definition.asset_path,
        model_definition.description,
        model_definition.source_code_digest,
        fabric.value,
    ).model_version
    train_id = client.model_catalog.create_model_train_from_version_id(model_version.id)
    if run_id:
        client.flow_manager.update_run_metadata(
            run_id=RunId(value=run_id),
            task_id=model_definition.asset_path.path(),
            task_type=Task.Type.TYPE_MODEL_TRAIN,
            key="train-id",
            value=str(train_id.value),
        )
    train_pb = client.model_catalog.get_model_train(train_id)
    train = Train(
        layer_client=client,
        project_full_name=model_definition.project_full_name,
        name=model_definition.asset_name,
        version=model_version.name,
        train_id=UUID(train_id.value),
        train_index=str(train_pb.index),
    )
    trainer = ModelTrainer(
        url=url,
        client=client,
        train=train,
        function=model_definition.func,
        args=model_definition.args,
        kwargs=model_definition.kwargs,
        assertions=model_definition.assertions,
        tracker=tracker,
        logged_data_destination=logged_data_destination,
    )
    result = trainer.run_train()

    tracker.mark_model_trained(
        name=model_definition.asset_name,
        train_index=str(train.get_train_index()),
        version=model_version.name,
    )

    return result


@dataclass(frozen=True)
class ModelTrainer:
    url: URL
    client: LayerClient
    tracker: RunProgressTracker
    train: Train
    function: Callable[..., Any]
    args: Sequence[Any]
    kwargs: Mapping[str, Any]
    assertions: List[Assertion]
    logged_data_destination: LoggedDataDestination

    def run_train(self) -> Any:
        self.tracker.mark_model_training(
            self.train.get_name(),
            version=self.train.get_version(),
            train_idx=self.train.get_train_index(),
        )
        try:
            return self._train(callback=self._report_failure)
        except Exception:
            logger.error(
                f"Error performing model training with id: {self.train.get_id()}",
                exc_info=True,
            )
            import sys
            import traceback

            traceback.print_exc(file=sys.stdout)
            sys.exit(1)

    def _run_assertions(self, model: Any) -> None:
        failed_assertions = []
        self.tracker.mark_model_running_assertions(self.train.get_name())
        for assertion in reversed(self.assertions):
            try:
                self.tracker.mark_model_running_assertion(
                    self.train.get_name(), assertion
                )
                assertion.function(model)
            except Exception:
                failed_assertions.append(assertion)
        if len(failed_assertions) > 0:
            self.tracker.mark_model_failed_assertions(
                self.train.get_name(), failed_assertions
            )
            raise LayerFailedAssertionsException(failed_assertions)
        else:
            self.tracker.mark_model_completed_assertions(self.train.get_name())

    @exception_handler(stage="Training run")
    def _train(
        self, callback: Optional[Callable[[str, Exception], None]] = None
    ) -> Any:
<<<<<<< HEAD
        train_model_func = self.train_context.function
        project_full_name = current_project_full_name()
        if not project_full_name:
            raise Exception("Internal Error: missing current project full name")

        with Train(
            layer_client=self.client,
            name=self.train_context.model_name,
            project_full_name=project_full_name,
            version=self.train_context.model_version,
            train_id=self.train_context.train_id,
            train_index=self.train_context.train_index,
        ) as train:
=======
        model_name = self.train.get_name()
        train_model_func = self.function
        project_full_name = self.train.get_project_full_name()
        with self.train:
>>>>>>> cdb8b758
            asset_path = AssetPath(
                account_name=project_full_name.account_name,
                project_name=project_full_name.project_name,
                asset_type=AssetType.MODEL,
                asset_name=model_name,
            )
            with Context(
                url=self.url,
                asset_path=asset_path,
                train=self.train,
                tracker=self.tracker,
                logged_data_destination=self.logged_data_destination,
            ) as ctx:
                self._update_train_status(
                    ModelTrainStatus.TRAIN_STATUS_IN_PROGRESS,
                )
                logger.info("Executing the train_model_func")
                work_dir = ctx.get_working_directory()
                os.chdir(work_dir)
                logger.info("Downloading resources")
                ResourceManager(self.client).wait_resource_download(
                    project_full_name,
                    train_model_func.__name__,
                    target_dir=str(work_dir),
                )
<<<<<<< HEAD
                model = train_model_func(
                    *self.train_context.args, **self.train_context.kwargs
                )

=======
                with SystemMetrics(logger):
                    model = train_model_func(*self.args, **self.kwargs)
>>>>>>> cdb8b758
                self.tracker.mark_model_trained(
                    model_name,
                    version=self.train.get_version(),
                    train_index=self.train.get_train_index(),
                )
                logger.info("Executed train_model_func successfully")
                if model:
                    self._run_assertions(model)
                    logger.info(f"Saving model artifact {model} to model registry")
                    ctx.save_model(model)
                    logger.info(
                        f"Saved model artifact {model} to model registry successfully"
                    )
                self._update_train_status(
                    ModelTrainStatus.TRAIN_STATUS_SUCCESSFUL,
                )
<<<<<<< HEAD
                self.tracker.mark_model_saved(
                    self.train_context.model_name,
                    warnings=self.logged_data_destination.close_and_get_errors(),
                )
=======
                self.tracker.mark_model_saved(model_name)
>>>>>>> cdb8b758
                return model

    def _report_failure(self, stage: str, failure_exc: Exception) -> None:
        # Check to only keep cause for inner most exception, as __exit__
        # catches SystemExit exceptions, thus without this if a chain of status updates
        # could be triggered with the outer most exception message overriding inner ones
        existing_status = self._get_train_status()
        if existing_status != ModelTrainStatus.TRAIN_STATUS_FAILED:
            report: ExecutionStatusReport
            if isinstance(failure_exc, LayerFailedAssertionsException):
                report = failure_exc.to_status_report()
            else:
                report = PythonExecutionStatusReport.from_exception(failure_exc, None)
            self._update_train_status(
                ModelTrainStatus.TRAIN_STATUS_FAILED,
                info=ExecutionStatusReportFactory.to_json(report),
            )

    def _get_train_status(self) -> "ModelTrainStatus.TrainStatus.V":
        return self.client.model_catalog.get_model_train(
            ModelTrainId(value=str(self.train.get_id()))
        ).train_status.train_status

    def _update_train_status(
        self,
        train_status: "ModelTrainStatus.TrainStatus.V",
        info: str = "",
    ) -> None:
        train_id = self.train.get_id()
        try:
            self.client.model_catalog.update_model_train_status(
                ModelTrainId(value=str(train_id)),
                ModelTrainStatus(train_status=train_status, info=info),
            )
        except Exception as e:
            reason = getattr(e, "message", repr(e))
            logger.error(
                f"Failure while trying to update the status of train ID {str(train_id)}: {reason}"
            )


RUNNER = make_runner(_run)<|MERGE_RESOLUTION|>--- conflicted
+++ resolved
@@ -150,26 +150,10 @@
     def _train(
         self, callback: Optional[Callable[[str, Exception], None]] = None
     ) -> Any:
-<<<<<<< HEAD
-        train_model_func = self.train_context.function
-        project_full_name = current_project_full_name()
-        if not project_full_name:
-            raise Exception("Internal Error: missing current project full name")
-
-        with Train(
-            layer_client=self.client,
-            name=self.train_context.model_name,
-            project_full_name=project_full_name,
-            version=self.train_context.model_version,
-            train_id=self.train_context.train_id,
-            train_index=self.train_context.train_index,
-        ) as train:
-=======
         model_name = self.train.get_name()
         train_model_func = self.function
         project_full_name = self.train.get_project_full_name()
         with self.train:
->>>>>>> cdb8b758
             asset_path = AssetPath(
                 account_name=project_full_name.account_name,
                 project_name=project_full_name.project_name,
@@ -195,15 +179,8 @@
                     train_model_func.__name__,
                     target_dir=str(work_dir),
                 )
-<<<<<<< HEAD
-                model = train_model_func(
-                    *self.train_context.args, **self.train_context.kwargs
-                )
-
-=======
                 with SystemMetrics(logger):
                     model = train_model_func(*self.args, **self.kwargs)
->>>>>>> cdb8b758
                 self.tracker.mark_model_trained(
                     model_name,
                     version=self.train.get_version(),
@@ -220,14 +197,10 @@
                 self._update_train_status(
                     ModelTrainStatus.TRAIN_STATUS_SUCCESSFUL,
                 )
-<<<<<<< HEAD
                 self.tracker.mark_model_saved(
-                    self.train_context.model_name,
+                    model_name,
                     warnings=self.logged_data_destination.close_and_get_errors(),
                 )
-=======
-                self.tracker.mark_model_saved(model_name)
->>>>>>> cdb8b758
                 return model
 
     def _report_failure(self, stage: str, failure_exc: Exception) -> None:
