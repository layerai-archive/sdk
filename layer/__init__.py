--- conflicted
+++ resolved
@@ -22,22 +22,6 @@
 from .flavors.custom import CustomModel  # noqa
 from .global_context import current_project_full_name  # noqa
 from .logged_data.callbacks import KerasCallback, XGBoostCallback  # noqa
-<<<<<<< HEAD
-from .logged_data.loggers.pytorch_lightning import PytorchLightningLogger  # noqa
-from .main import clear_cache  # noqa
-from .main import get_dataset  # noqa
-from .main import get_model  # noqa
-from .main import get_version  # noqa
-from .main import init  # noqa
-from .main import log  # noqa
-from .main import login  # noqa
-from .main import login_as_guest  # noqa
-from .main import login_with_access_token  # noqa
-from .main import login_with_api_key  # noqa
-from .main import logout  # noqa
-from .main import run  # noqa
-from .main import show_api_key  # noqa
-=======
 from .main.asset import get_dataset, get_model, save_model  # noqa
 from .main.auth import (  # noqa
     login,
@@ -51,7 +35,6 @@
 from .main.log import log  # noqa
 from .main.run import init, run  # noqa
 from .main.version import get_version  # noqa
->>>>>>> 6c6e4d99
 from .pandas_extensions import Arrays, Images, _register_type_extensions  # noqa
 
 
