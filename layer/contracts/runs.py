import abc
import hashlib
import inspect
import os
import pickle  # nosec import_pickle
import shutil
import sys
import uuid
from dataclasses import dataclass, field, replace
from pathlib import Path
from typing import Any, Callable, Iterator, List, Optional, Sequence, Tuple, TypeVar

import cloudpickle  # type: ignore
from layerapi.api.entity.run_pb2 import Run as PBRun
from layerapi.api.ids_pb2 import RunId

from layer.config import DEFAULT_FUNC_PATH
from layer.exceptions.exceptions import LayerClientException

from .asset import AssetPath, AssetType
from .fabrics import Fabric
from .project_full_name import ProjectFullName


def _language_version() -> Tuple[int, int, int]:
    return sys.version_info.major, sys.version_info.minor, sys.version_info.micro


GetRunsFunction = Callable[[], List[PBRun]]


@dataclass(frozen=True)
class ResourcePath:
    # Local file system path of the resource (file or dir), relative to the project dir.
    # Examples: data/test.csv, users.parquet
    path: str

    def local_relative_paths(self) -> Iterator[str]:
        """
        Map path to the absolute file system paths, checking if paths exist.
        Includes single files and files in each resource directory.

        :return: iterator of absolute file paths.
        """
        file_path = os.path.relpath(self.path)
        if not os.path.exists(file_path):
            raise FileNotFoundError(
                f"resource file or directory: {self.path} in {os.getcwd()}"
            )
        if os.path.isfile(file_path):
            yield file_path
        if os.path.isdir(file_path):
            for root, _, files in os.walk(file_path):
                for f in files:
                    dir_file_path = os.path.join(root, f)
                    yield os.path.relpath(dir_file_path)


FunctionDefinitionType = TypeVar(  # pylint: disable=invalid-name
    "FunctionDefinitionType", bound="FunctionDefinition"
)


class FunctionDefinition(abc.ABC):
    def __init__(
        self,
        func: Any,
        project_name: str,
        account_name: str,
        version_id: Optional[uuid.UUID] = None,
        repository_id: Optional[uuid.UUID] = None,
        description: str = "",
        uri: str = "",
        language_version: Tuple[int, int, int] = _language_version(),
    ) -> None:
        self.func = func
        self.func_name: str = func.__name__
        self.project_name = project_name
        self.account_name = account_name
        self.version_id = version_id
        self.repository_id = repository_id
        self.description = description
        self.uri = uri
        self.language_version = language_version

        layer_settings = func.layer
        name = layer_settings.get_asset_name()
        if name is None:
            raise LayerClientException("Name cannot be empty")
        self.name = name
        self.resource_paths = {
            ResourcePath(path=path) for path in layer_settings.get_paths() or []
        }
        fabric = layer_settings.get_fabric()
        if fabric is None:
            fabric = Fabric.default()
        self._fabric = fabric
        self._dependencies: List[AssetPath] = layer_settings.get_dependencies()
        self.pip_packages = layer_settings.get_pip_packages()
        self.pip_requirements_file = layer_settings.get_pip_requirements_file()

        self.func_source = inspect.getsource(self.func)

        self.source_code_digest = hashlib.sha256()
        self.source_code_digest.update(self.func_source.encode("utf-8"))

        self._pack()

    def __repr__(self) -> str:
        return f"FunctionDefinition({self.asset_type}, {self.name})"

    @abc.abstractproperty
    def asset_type(self) -> AssetType:
        ...

    @property
    def project_full_name(self) -> ProjectFullName:
        return ProjectFullName(
            account_name=self.account_name,
            project_name=self.project_name,
        )

    @property
    def asset_path(self) -> AssetPath:
        return AssetPath(
            asset_type=self.asset_type,
            asset_name=self.name,
            project_name=self.project_name,
            org_name=self.account_name,
        )

    @property
    def dependencies(self) -> List[AssetPath]:
        """
        Account and project names from this function definition
        are added to dependency paths which are relative
        """
        deps: List[AssetPath] = []
        for d in self._dependencies:
            full_path_dep: AssetPath
            if d.is_relative():
                if d.has_project():
                    assert d.project_name is not None
                    full_path_dep = d.with_project_full_name(
                        ProjectFullName(
                            account_name=self.account_name,
                            project_name=d.project_name,
                        )
                    )
                else:
                    full_path_dep = d.with_project_full_name(
                        replace(self.project_full_name)
                    )
            else:
                full_path_dep = d
            deps.append(full_path_dep)
        return deps

    @property
    def entrypoint(self) -> str:
        return f"{self.name}.pkl"

    @property
    def pickle_dir(self) -> Path:
        return DEFAULT_FUNC_PATH / self.project_name / self.name

    @property
    def pickle_path(self) -> Path:
        return self.pickle_dir / self.entrypoint

    @property
    def environment(self) -> str:
        return (
            str(os.path.basename(self.pip_requirements_file))
            if self.pip_requirements_file
            else "requirements.txt"
        )

    @property
    def environment_path(self) -> Path:
        return self.pickle_dir / self.environment

    def get_fabric(self, is_local: bool) -> str:
        if is_local:
            return Fabric.F_LOCAL.value
        else:
            return self._fabric.value

    def _clean_pickle_folder(self) -> None:
        # Remove directory to clean leftovers from previous runs
        pickle_dir = self.pickle_dir
        if pickle_dir.exists():
            shutil.rmtree(pickle_dir)
        os.makedirs(pickle_dir)

    def _pack(self) -> None:
        self._clean_pickle_folder()

        # Dump pickled function to asset_name.pkl
        with open(self.pickle_path, mode="wb") as file:
            cloudpickle.dump(self.func, file, protocol=pickle.DEFAULT_PROTOCOL)

        # Add requirements to tarball
        if self.pip_requirements_file:
            shutil.copy(self.pip_requirements_file, self.environment_path)
        elif self.pip_packages:
            with open(self.environment_path, "w") as reqs_file:
                reqs_file.writelines(
                    list(map(lambda package: f"{package}\n", self.pip_packages))
                )

    def get_pickled_function(self) -> bytes:
        return cloudpickle.dumps(self.func, protocol=pickle.DEFAULT_PROTOCOL)

    def with_version_id(
        self: FunctionDefinitionType, version_id: uuid.UUID
    ) -> FunctionDefinitionType:
        self.version_id = version_id
        return self

    def with_repository_id(
        self: FunctionDefinitionType, repository_id: uuid.UUID
    ) -> FunctionDefinitionType:
        self.repository_id = repository_id
        return self

    def drop_dependencies(self: FunctionDefinitionType) -> FunctionDefinitionType:
        self._dependencies = []
        return self


class DatasetFunctionDefinition(FunctionDefinition):
    """
    Dataset function definition
    """

    @property
    def asset_type(self) -> AssetType:
        return AssetType.DATASET


class ModelFunctionDefinition(FunctionDefinition):
    """
    Model function definition
    """

    @property
    def asset_type(self) -> AssetType:
        return AssetType.MODEL


@dataclass(frozen=True)
class Run:
    """
    Provides access to project runs stored in Layer.

    You can retrieve an instance of this object with :code:`layer.run()`.

    This class should not be initialized by end-users.

    .. code-block:: python

        # Runs the current project with the given functions
        layer.run([build_dataset, train_model])

    """

    project_full_name: ProjectFullName
    definitions: Sequence[FunctionDefinition] = field(default_factory=list, repr=False)
    files_hash: str = ""
    readme: str = field(repr=False, default="")
    run_id: Optional[RunId] = field(repr=False, default=None)

    @property
    def project_name(self) -> str:
        return self.project_full_name.project_name

    @property
    def account_name(self) -> str:
        return self.project_full_name.account_name

    def with_run_id(self, run_id: RunId) -> "Run":
        return replace(self, run_id=run_id)

    def with_definitions(self, definitions: Sequence[FunctionDefinition]) -> "Run":
        return replace(self, definitions=definitions)

<<<<<<< HEAD
    def with_account(self, account: Account) -> "Run":
        return replace(self, account=account)
=======

class ResourceTransferState:
    def __init__(self, name: Optional[str] = None) -> None:
        self._name: Optional[str] = name
        self._total_num_files: int = 0
        self._transferred_num_files: int = 0
        self._total_resource_size_bytes: int = 0
        self._transferred_resource_size_bytes: int = 0
        self._timestamp_to_bytes_sent: Dict[Any, int] = defaultdict(int)
        self._how_many_previous_seconds = 20

    def increment_num_transferred_files(self, increment_with: int) -> None:
        self._transferred_num_files += increment_with

    def increment_transferred_resource_size_bytes(self, increment_with: int) -> None:
        self._transferred_resource_size_bytes += increment_with
        self._timestamp_to_bytes_sent[self._get_current_timestamp()] += increment_with

    def get_bandwidth_in_previous_seconds(self) -> int:
        curr_timestamp = self._get_current_timestamp()
        valid_seconds = 0
        bytes_transferred = 0
        # Exclude start and current sec as otherwise result would not account for data that will be sent
        # within current second after the call of this func
        for i in range(1, self._how_many_previous_seconds + 1):
            look_at = curr_timestamp - i
            if look_at >= 0 and look_at in self._timestamp_to_bytes_sent:
                valid_seconds += 1
                bytes_transferred += self._timestamp_to_bytes_sent[look_at]
        if valid_seconds == 0:
            return 0
        return round(bytes_transferred / valid_seconds)

    def get_eta_seconds(self) -> int:
        bandwidth = self.get_bandwidth_in_previous_seconds()
        if bandwidth == 0:
            return 0
        return round(
            (self._total_resource_size_bytes - self._transferred_resource_size_bytes)
            / bandwidth
        )

    @staticmethod
    def _get_current_timestamp() -> int:
        return round(time.time())

    @property
    def transferred_num_files(self) -> int:
        return self._transferred_num_files

    @property
    def total_num_files(self) -> int:
        return self._total_num_files

    @total_num_files.setter
    def total_num_files(self, value: int) -> None:
        self._total_num_files = value

    @property
    def total_resource_size_bytes(self) -> int:
        return self._total_resource_size_bytes

    @total_resource_size_bytes.setter
    def total_resource_size_bytes(self, value: int) -> None:
        self._total_resource_size_bytes = value

    @property
    def transferred_resource_size_bytes(self) -> int:
        return self._transferred_resource_size_bytes

    @property
    def name(self) -> Optional[str]:
        return self._name

    @name.setter
    def name(self, name: str) -> None:
        self._name = name

    def __str__(self) -> str:
        return str(self.__dict__)


class DatasetTransferState:
    def __init__(self, total_num_rows: int, name: Optional[str] = None) -> None:
        self._name: Optional[str] = name
        self._total_num_rows: int = total_num_rows
        self._transferred_num_rows: int = 0
        self._timestamp_to_rows_sent: Dict[Any, int] = defaultdict(int)
        self._how_many_previous_seconds = 20

    def increment_num_transferred_rows(self, increment_with: int) -> None:
        self._transferred_num_rows += increment_with
        self._timestamp_to_rows_sent[self._get_current_timestamp()] += increment_with

    def _get_rows_per_sec(self) -> int:
        curr_timestamp = self._get_current_timestamp()
        valid_seconds = 0
        rows_transferred = 0
        # Exclude start and current sec as otherwise result would not account for data that will be sent
        # within current second after the call of this func
        for i in range(1, self._how_many_previous_seconds + 1):
            look_at = curr_timestamp - i
            if look_at >= 0 and look_at in self._timestamp_to_rows_sent:
                valid_seconds += 1
                rows_transferred += self._timestamp_to_rows_sent[look_at]
        if valid_seconds == 0:
            return 0
        return round(rows_transferred / valid_seconds)

    def get_eta_seconds(self) -> int:
        rows_per_sec = self._get_rows_per_sec()
        if rows_per_sec == 0:
            return 0
        return round((self._total_num_rows - self._transferred_num_rows) / rows_per_sec)

    @staticmethod
    def _get_current_timestamp() -> int:
        return round(time.time())

    @property
    def transferred_num_rows(self) -> int:
        return self._transferred_num_rows

    @property
    def total_num_rows(self) -> int:
        return self._total_num_rows

    @property
    def name(self) -> Optional[str]:
        return self._name

    @name.setter
    def name(self, value: str) -> None:
        self._name = value

    def __str__(self) -> str:
        return str(self.__dict__)
>>>>>>> aa792444
<|MERGE_RESOLUTION|>--- conflicted
+++ resolved
@@ -283,147 +283,4 @@
         return replace(self, run_id=run_id)
 
     def with_definitions(self, definitions: Sequence[FunctionDefinition]) -> "Run":
-        return replace(self, definitions=definitions)
-
-<<<<<<< HEAD
-    def with_account(self, account: Account) -> "Run":
-        return replace(self, account=account)
-=======
-
-class ResourceTransferState:
-    def __init__(self, name: Optional[str] = None) -> None:
-        self._name: Optional[str] = name
-        self._total_num_files: int = 0
-        self._transferred_num_files: int = 0
-        self._total_resource_size_bytes: int = 0
-        self._transferred_resource_size_bytes: int = 0
-        self._timestamp_to_bytes_sent: Dict[Any, int] = defaultdict(int)
-        self._how_many_previous_seconds = 20
-
-    def increment_num_transferred_files(self, increment_with: int) -> None:
-        self._transferred_num_files += increment_with
-
-    def increment_transferred_resource_size_bytes(self, increment_with: int) -> None:
-        self._transferred_resource_size_bytes += increment_with
-        self._timestamp_to_bytes_sent[self._get_current_timestamp()] += increment_with
-
-    def get_bandwidth_in_previous_seconds(self) -> int:
-        curr_timestamp = self._get_current_timestamp()
-        valid_seconds = 0
-        bytes_transferred = 0
-        # Exclude start and current sec as otherwise result would not account for data that will be sent
-        # within current second after the call of this func
-        for i in range(1, self._how_many_previous_seconds + 1):
-            look_at = curr_timestamp - i
-            if look_at >= 0 and look_at in self._timestamp_to_bytes_sent:
-                valid_seconds += 1
-                bytes_transferred += self._timestamp_to_bytes_sent[look_at]
-        if valid_seconds == 0:
-            return 0
-        return round(bytes_transferred / valid_seconds)
-
-    def get_eta_seconds(self) -> int:
-        bandwidth = self.get_bandwidth_in_previous_seconds()
-        if bandwidth == 0:
-            return 0
-        return round(
-            (self._total_resource_size_bytes - self._transferred_resource_size_bytes)
-            / bandwidth
-        )
-
-    @staticmethod
-    def _get_current_timestamp() -> int:
-        return round(time.time())
-
-    @property
-    def transferred_num_files(self) -> int:
-        return self._transferred_num_files
-
-    @property
-    def total_num_files(self) -> int:
-        return self._total_num_files
-
-    @total_num_files.setter
-    def total_num_files(self, value: int) -> None:
-        self._total_num_files = value
-
-    @property
-    def total_resource_size_bytes(self) -> int:
-        return self._total_resource_size_bytes
-
-    @total_resource_size_bytes.setter
-    def total_resource_size_bytes(self, value: int) -> None:
-        self._total_resource_size_bytes = value
-
-    @property
-    def transferred_resource_size_bytes(self) -> int:
-        return self._transferred_resource_size_bytes
-
-    @property
-    def name(self) -> Optional[str]:
-        return self._name
-
-    @name.setter
-    def name(self, name: str) -> None:
-        self._name = name
-
-    def __str__(self) -> str:
-        return str(self.__dict__)
-
-
-class DatasetTransferState:
-    def __init__(self, total_num_rows: int, name: Optional[str] = None) -> None:
-        self._name: Optional[str] = name
-        self._total_num_rows: int = total_num_rows
-        self._transferred_num_rows: int = 0
-        self._timestamp_to_rows_sent: Dict[Any, int] = defaultdict(int)
-        self._how_many_previous_seconds = 20
-
-    def increment_num_transferred_rows(self, increment_with: int) -> None:
-        self._transferred_num_rows += increment_with
-        self._timestamp_to_rows_sent[self._get_current_timestamp()] += increment_with
-
-    def _get_rows_per_sec(self) -> int:
-        curr_timestamp = self._get_current_timestamp()
-        valid_seconds = 0
-        rows_transferred = 0
-        # Exclude start and current sec as otherwise result would not account for data that will be sent
-        # within current second after the call of this func
-        for i in range(1, self._how_many_previous_seconds + 1):
-            look_at = curr_timestamp - i
-            if look_at >= 0 and look_at in self._timestamp_to_rows_sent:
-                valid_seconds += 1
-                rows_transferred += self._timestamp_to_rows_sent[look_at]
-        if valid_seconds == 0:
-            return 0
-        return round(rows_transferred / valid_seconds)
-
-    def get_eta_seconds(self) -> int:
-        rows_per_sec = self._get_rows_per_sec()
-        if rows_per_sec == 0:
-            return 0
-        return round((self._total_num_rows - self._transferred_num_rows) / rows_per_sec)
-
-    @staticmethod
-    def _get_current_timestamp() -> int:
-        return round(time.time())
-
-    @property
-    def transferred_num_rows(self) -> int:
-        return self._transferred_num_rows
-
-    @property
-    def total_num_rows(self) -> int:
-        return self._total_num_rows
-
-    @property
-    def name(self) -> Optional[str]:
-        return self._name
-
-    @name.setter
-    def name(self, value: str) -> None:
-        self._name = value
-
-    def __str__(self) -> str:
-        return str(self.__dict__)
->>>>>>> aa792444
+        return replace(self, definitions=definitions)