import logging
import uuid
import warnings
from collections import namedtuple
from dataclasses import dataclass, replace
from pathlib import Path
from typing import Optional

from layerapi.api.entity.operations_pb2 import ExecutionPlan

from layer.exceptions.exceptions import ProjectException

from .accounts import Account
<<<<<<< HEAD
=======
from .asset import AssetType
from .project_full_name import ProjectFullName
>>>>>>> aa792444


logger = logging.getLogger()
LeveledNode = namedtuple("LeveledNode", ["node", "level"])


@dataclass(frozen=True)
class Project:
    """
    Provides access to projects stored in Layer. Projects are containers to organize your machine learning project entities.

    You can retrieve an instance of this object with :code:`layer.init()`.

    This class should not be initialized by end-users.

    .. code-block:: python

        # Initializes a project with name "my-project"
        layer.init("my-project")

    """

    name: str
    id: uuid.UUID
    account: Account

    @property
    def full_name(self) -> ProjectFullName:
        if self.account is None:
            raise ProjectException("project has no account defined")
        return ProjectFullName(
            project_name=self.name,
            account_name=self.account.name,
        )

    def with_name(self, name: str) -> "Project":
        """
        :return: A new object that has a new name but all other fields are the same.
        """
        return replace(self, name=name)

    def with_id(self, project_id: uuid.UUID) -> "Project":
        """
        :return: A new object that has a new id but all other fields are the same.
        """
        return replace(self, id=project_id)

    def with_account(self, account: Account) -> "Project":
        return replace(self, account=account)

    def __str__(self) -> str:
        if self.account:
            from layer.config import DEFAULT_PATH, ConfigManager

            config = ConfigManager(DEFAULT_PATH).load()
            return f"Your Layer project is here: {config.url}/{self.account.name}/{self.name}"
        else:
            return f"Project({self.name})"

    def __repr__(self) -> str:
        return self.__str__()


@dataclass(frozen=True)
class ApplyResult:
    execution_plan: ExecutionPlan


class ProjectLoader:
    @staticmethod
    def load_project_readme(path: Path) -> Optional[str]:
        for subp in path.glob("*"):
            if subp.name.lower() == "readme.md":
                with open(subp, "r") as f:
                    readme = f.read()
                    # restrict length of text we send to backend
                    if len(readme) > 25_000:
                        warnings.warn(
                            "Your README.md will be truncated to 25000 characters",
                        )
                        readme = readme[:25_000]
                    return readme
        return None<|MERGE_RESOLUTION|>--- conflicted
+++ resolved
@@ -11,11 +11,7 @@
 from layer.exceptions.exceptions import ProjectException
 
 from .accounts import Account
-<<<<<<< HEAD
-=======
-from .asset import AssetType
 from .project_full_name import ProjectFullName
->>>>>>> aa792444
 
 
 logger = logging.getLogger()
