--- conflicted
+++ resolved
@@ -74,7 +74,6 @@
     def with_readme(self, readme: Optional[str]) -> "Project":
         return replace(self, readme=readme)
 
-<<<<<<< HEAD
     def with_functions(self, functions: Sequence[Function]) -> "Project":
         return replace(self, functions=functions)
 
@@ -90,8 +89,6 @@
     def __repr__(self) -> str:
         return self.__str__()
 
-=======
->>>>>>> d4b2e22b
 
 @dataclass(frozen=True)
 class ApplyResult:
