--- conflicted
+++ resolved
@@ -28,10 +28,6 @@
 
 if TYPE_CHECKING:
     import matplotlib.figure  # type: ignore
-<<<<<<< HEAD
-    import pandas as pd
-=======
->>>>>>> 1af99e13
     import PIL
 
 
@@ -66,29 +62,7 @@
 
     def log(  # pylint: disable=too-many-statements
         self,
-<<<<<<< HEAD
         data: LogDataType,
-=======
-        data: Dict[
-            str,
-            Union[
-                str,
-                float,
-                bool,
-                int,
-                List[Any],
-                "np.ndarray[Any, Any]",
-                Dict[str, Any],
-                pd.DataFrame,
-                "PIL.Image.Image",
-                "matplotlib.figure.Figure",
-                Image,
-                ModuleType,
-                Path,
-                Markdown,
-            ],
-        ],
->>>>>>> 1af99e13
         epoch: Optional[int] = None,
         category: Optional[str] = None,
     ) -> None:
