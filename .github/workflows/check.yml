--- conflicted
+++ resolved
@@ -23,42 +23,6 @@
       - name: Check package loads without dev dependencies
         run: make check-package-loads
 
-<<<<<<< HEAD
-=======
-  check-lockfile:
-    runs-on: ubuntu-18.04
-    steps:
-      - uses: actions/checkout@v2
-      - uses: actions/setup-python@v2
-        with:
-          python-version: 3.8
-      - name: Setup poetry
-        uses: abatilo/actions-poetry@v2.0.0
-        with:
-          poetry-version: 1.1.15
-      - name: Cache poetry virtualenvs
-        uses: actions/cache@v3
-        with:
-          path: /home/runner/.cache/pypoetry/virtualenvs
-          key: poetry-venvs-${{ runner.os }}-3.8-${{ hashFiles('poetry.lock') }}
-          restore-keys: poetry-vevns-${{ runner.os }}-3.8-
-      - name: Get changes that affect the lockfile
-        id: changed-files
-        uses: tj-actions/changed-files@v19.1
-        with:
-          base_sha: ${{ github.event.pull_request.base.sha }}
-          files: |
-           pyproject.toml
-           poetry.lock
-      - name: Check lockfile
-        if: steps.changed-files.outputs.any_changed == 'true'
-        run: |
-          pip install yq
-          old_hash=$(cat poetry.lock | tomlq '.metadata["content-hash"]' --raw-output)
-          poetry lock --no-update
-          new_hash=$(cat poetry.lock | tomlq '.metadata["content-hash"]' --raw-output)
-          [[ "$old_hash" == "$new_hash" ]] || ( git diff && echo "Lock file is not up to date, please run 'poetry cache clear --all pypi' then 'poetry lock --no-update'" && exit 1)
->>>>>>> b618d168
   check:
     strategy:
       fail-fast: false
